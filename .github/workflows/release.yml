name: Release

on:
  workflow_call:
    inputs:
      prerelease:
        required: true
        type: boolean
        description: 'Whether this is a prerelease (beta) version'
      branch:
        required: true
        type: string
        description: 'Branch being released'
    outputs:
      version:
        description: 'The new version number'
        value: ${{ jobs.release.outputs.version }}

jobs:
  release:
    runs-on: ubuntu-latest
    environment:
      name: ${{ inputs.branch == 'main' && 'main' || inputs.branch == 'dev' && 'dev' || '' }}
    outputs:
      version: ${{ steps.release.outputs.version }}
    permissions:
      contents: write
      pull-requests: write
      actions: read
    steps:
      - name: Generate token
        id: generate_token
        uses: tibdex/github-app-token@v2
        with:
          app_id: ${{ secrets.RELEASE_APP_ID }}
          private_key: ${{ secrets.RELEASE_PRIVATE_KEY }}

      - name: Checkout
        uses: actions/checkout@v4
        with:
          fetch-depth: 0
          fetch-tags: true
          token: ${{ steps.generate_token.outputs.token }}

      - name: Configure Git
        run: |
          git config user.name "vibechecc-release-bot[bot]"
          git config user.email "178154844+vibechecc-release-bot[bot]@users.noreply.github.com"

      - name: Setup Bun
        uses: oven-sh/setup-bun@v1

      - name: Cache Bun dependencies
        uses: actions/cache@v4
        with:
          path: ~/.bun/install/cache
          key: ${{ runner.os }}-bun-${{ hashFiles('**/bun.lock') }}
          restore-keys: |
            ${{ runner.os }}-bun-

      - name: Install dependencies
        run: bun install --frozen-lockfile

      - name: Run Nx Release
        id: release
        env:
          GITHUB_TOKEN: ${{ secrets.GITHUB_TOKEN }}
        run: |
          set -e
          # Ensure tags are available locally for detection
          git fetch --tags --force --prune

          # Get current version and check if it's a prerelease
          CURRENT_VERSION=$(node -p "require('./package.json').version")
          IS_PRERELEASE=$(echo "$CURRENT_VERSION" | grep -c "\-" || true)
          
          echo "Current version: $CURRENT_VERSION"
          echo "Is prerelease: $IS_PRERELEASE"
          echo "Target prerelease: ${{ inputs.prerelease }}"

          # Check if any version tags exist
          if ! git tag -l "v*" | grep -q .; then
            echo "No version tags found, using --first-release"
            if [ "${{ inputs.prerelease }}" = "true" ]; then
              # Dev: create first prerelease from manifest version
              bunx nx release --specifier prerelease --preid=beta --first-release --skip-publish
            else
              # Main: create first stable release from manifest version
              bunx nx release --specifier release --first-release --skip-publish
            fi
          else
<<<<<<< HEAD
            # Handle version graduation: beta → stable when deploying to main
            if [ "${{ inputs.prerelease }}" = "false" ] && [ "$IS_PRERELEASE" -gt 0 ]; then
              echo "🎓 Graduating prerelease to stable version"
              # Extract base version (0.1.0-beta.8 → 0.1.0)
              BASE_VERSION=${CURRENT_VERSION%-*}
              echo "Base version for graduation: $BASE_VERSION"
              
              # Use version command to set specific version
              bunx nx release version $BASE_VERSION --yes || true
            elif [ "${{ inputs.prerelease }}" = "true" ]; then
              # Development branch: create prerelease versions
              echo "🔄 Creating prerelease version"
              
              # Check if current version tag already exists
              CURRENT_TAG="v${CURRENT_VERSION}"
              if git tag -l | grep -q "^${CURRENT_TAG}$"; then
                echo "⚠️ Tag ${CURRENT_TAG} already exists, forcing patch increment"
                bunx nx release version patch --preid=beta --yes || true
              else
                bunx nx release --preid=beta --yes || true
              fi
            elif [ "${{ inputs.alt_release }}" = "true" ]; then
              # Alt release with preid for A/B testing
              echo "🅰️ Creating alt release version"
              bunx nx release --preid=alt --yes || true
            else
              # Production branch: stable version (when current is already stable)
              echo "🚀 Creating stable version"
              bunx nx release --yes || true
=======
            if [ "${{ inputs.prerelease }}" = "true" ]; then
              # Dev: always bump prerelease (e.g., 0.1.0-beta.8 -> 0.1.0-beta.9)
              bunx nx release --specifier prerelease --preid=beta --skip-publish
            else
              # Main: finalize prerelease to stable (e.g., 0.1.0-beta.8 -> 0.1.0)
              bunx nx release --specifier release --skip-publish
>>>>>>> c8bd4307
            fi
          fi

          # Stage any changes again in case Nx modified the lock file (backup path)
          git add bun.lock || true

          # Stage all modified package.json files (they should exist)
          git add package.json packages/*/package.json apps/*/package.json || true

          # Stage CHANGELOG if it exists (may not exist on first release)
          if [ -f "CHANGELOG.md" ]; then
            git add CHANGELOG.md
          fi

<<<<<<< HEAD
          # Get the final version from package.json after release
          FINAL_VERSION=$(node -p "require('./package.json').version")
          echo "Final version: $FINAL_VERSION"
          echo "version=$FINAL_VERSION" >> $GITHUB_OUTPUT

          # Create commit and tag if there are changes (backup in case Nx didn't)
          if [ -n "$(git status --porcelain)" ]; then
            echo "Creating release commit and tag..."
            git commit -m "chore(release): v${FINAL_VERSION} [skip ci]" || true
            git tag -a "v${FINAL_VERSION}" -m "v${FINAL_VERSION}" || true
=======
          # Get the version from package.json after release
          VERSION=$(node --input-type=module -e "import {readFileSync} from 'node:fs'; console.log(JSON.parse(readFileSync('package.json','utf8')).version)")
          echo "version=$VERSION" >> $GITHUB_OUTPUT

          # Create commit and tag only if Nx didn't (avoid duplicates)
          if git tag -l | grep -q "^v${VERSION}$"; then
            echo "Tag v${VERSION} already exists; skipping backup commit/tag."
          else
            if [ -n "$(git status --porcelain)" ]; then
              echo "Creating release commit and tag..."
              git commit -m "chore(release): v${VERSION} [skip ci]"
              git tag -a "v${VERSION}" -m "v${VERSION}"
            fi
>>>>>>> c8bd4307
          fi

      - name: Push changes
        env:
          GITHUB_TOKEN: ${{ steps.generate_token.outputs.token }}
        run: |
          # Use the GitHub App token to bypass repository rules
          git remote set-url origin https://x-access-token:${{ steps.generate_token.outputs.token }}@github.com/${{ github.repository }}.git
          git push origin ${{ inputs.branch }} --follow-tags

      - name: Generate Release Notes
        if: ${{ steps.release.outputs.version != '' }}
        env:
          GITHUB_TOKEN: ${{ steps.generate_token.outputs.token }}
        run: |
          # Ensure we have the latest tags available locally
          git fetch --tags --force --prune

          VERSION="${{ steps.release.outputs.version }}"
          TAG_NAME="v${VERSION}"

          echo "🏷️ Creating GitHub release for ${TAG_NAME}..."

          # Verify tag exists locally and remotely
          if ! git tag -l | grep -q "^${TAG_NAME}$"; then
            echo "❌ Error: Tag ${TAG_NAME} not found locally"
            exit 1
          fi

          # Check if release already exists
          if gh release view "$TAG_NAME" > /dev/null 2>&1; then
            echo "⚠️ Release ${TAG_NAME} already exists, skipping creation"
            exit 0
          fi

          # Get the previous tag for comparison
          PREV_TAG=$(git describe --tags --abbrev=0 ${TAG_NAME}^ 2>/dev/null || echo "")
          echo "📝 Previous tag: ${PREV_TAG:-'none (first release)'}"

          # Generate release title
          RELEASE_TITLE="Release ${VERSION}"

          # Create release with proper error handling
          set -e
          if [ -z "$PREV_TAG" ]; then
            echo "🆕 Creating first release..."
            if [ "${{ inputs.prerelease }}" = "true" ]; then
              gh release create "$TAG_NAME" \
                --generate-notes \
                --title "$RELEASE_TITLE" \
                --prerelease \
                --verify-tag
            else
              gh release create "$TAG_NAME" \
                --generate-notes \
                --title "$RELEASE_TITLE" \
                --verify-tag
            fi
          else
            echo "🔄 Creating release with comparison to ${PREV_TAG}..."
            if [ "${{ inputs.prerelease }}" = "true" ]; then
              gh release create "$TAG_NAME" \
                --generate-notes \
                --notes-start-tag "$PREV_TAG" \
                --title "$RELEASE_TITLE" \
                --prerelease \
                --verify-tag
            else
              gh release create "$TAG_NAME" \
                --generate-notes \
                --notes-start-tag "$PREV_TAG" \
                --title "$RELEASE_TITLE" \
                --verify-tag
            fi
          fi

          echo "✅ Successfully created GitHub release ${TAG_NAME}"

      - name: Deployment Status Check
        if: ${{ steps.release.outputs.version != '' && !inputs.prerelease }}
        env:
          GITHUB_TOKEN: ${{ steps.generate_token.outputs.token }}
        run: |
          VERSION="${{ steps.release.outputs.version }}"
          TAG_NAME="v${VERSION}"

          echo "🚀 Monitoring deployment status for ${TAG_NAME}..."

          # Wait a moment for deployment to potentially trigger
          sleep 30

          # Check if there are any deployment statuses
          DEPLOYMENT_COUNT=$(gh api repos/${{ github.repository }}/deployments?per_page=5 --jq 'length')

          if [ "$DEPLOYMENT_COUNT" -gt 0 ]; then
            echo "📊 Found $DEPLOYMENT_COUNT deployment(s), checking latest status..."
            LATEST_STATUS=$(gh api repos/${{ github.repository }}/deployments?per_page=1 --jq '.[0].environment // "unknown"')
            echo "🔍 Latest deployment environment: $LATEST_STATUS"
          else
            echo "ℹ️ No deployments found - this may be expected for library releases"
          fi

          echo "📝 Release monitoring completed for ${TAG_NAME}"

      - name: Release Notification
        if: ${{ failure() && steps.release.outputs.version != '' }}
        env:
          GITHUB_TOKEN: ${{ steps.generate_token.outputs.token }}
        run: |
          VERSION="${{ steps.release.outputs.version }}"
          TAG_NAME="v${VERSION}"

          echo "❌ Release workflow failed for ${TAG_NAME}"
          echo "🔍 Creating issue for failed release..."

          # Create an issue for the failed release (optional - only if this is desired)
          # gh issue create \
          #   --title "Release ${TAG_NAME} workflow failed" \
          #   --body "The release workflow failed for version ${TAG_NAME}. Please check the workflow logs and resolve any issues." \
          #   --label "bug,release" || echo "⚠️ Could not create issue, but release failure logged"<|MERGE_RESOLUTION|>--- conflicted
+++ resolved
@@ -73,7 +73,7 @@
           # Get current version and check if it's a prerelease
           CURRENT_VERSION=$(node -p "require('./package.json').version")
           IS_PRERELEASE=$(echo "$CURRENT_VERSION" | grep -c "\-" || true)
-          
+
           echo "Current version: $CURRENT_VERSION"
           echo "Is prerelease: $IS_PRERELEASE"
           echo "Target prerelease: ${{ inputs.prerelease }}"
@@ -89,44 +89,12 @@
               bunx nx release --specifier release --first-release --skip-publish
             fi
           else
-<<<<<<< HEAD
-            # Handle version graduation: beta → stable when deploying to main
-            if [ "${{ inputs.prerelease }}" = "false" ] && [ "$IS_PRERELEASE" -gt 0 ]; then
-              echo "🎓 Graduating prerelease to stable version"
-              # Extract base version (0.1.0-beta.8 → 0.1.0)
-              BASE_VERSION=${CURRENT_VERSION%-*}
-              echo "Base version for graduation: $BASE_VERSION"
-              
-              # Use version command to set specific version
-              bunx nx release version $BASE_VERSION --yes || true
-            elif [ "${{ inputs.prerelease }}" = "true" ]; then
-              # Development branch: create prerelease versions
-              echo "🔄 Creating prerelease version"
-              
-              # Check if current version tag already exists
-              CURRENT_TAG="v${CURRENT_VERSION}"
-              if git tag -l | grep -q "^${CURRENT_TAG}$"; then
-                echo "⚠️ Tag ${CURRENT_TAG} already exists, forcing patch increment"
-                bunx nx release version patch --preid=beta --yes || true
-              else
-                bunx nx release --preid=beta --yes || true
-              fi
-            elif [ "${{ inputs.alt_release }}" = "true" ]; then
-              # Alt release with preid for A/B testing
-              echo "🅰️ Creating alt release version"
-              bunx nx release --preid=alt --yes || true
-            else
-              # Production branch: stable version (when current is already stable)
-              echo "🚀 Creating stable version"
-              bunx nx release --yes || true
-=======
             if [ "${{ inputs.prerelease }}" = "true" ]; then
               # Dev: always bump prerelease (e.g., 0.1.0-beta.8 -> 0.1.0-beta.9)
               bunx nx release --specifier prerelease --preid=beta --skip-publish
             else
               # Main: finalize prerelease to stable (e.g., 0.1.0-beta.8 -> 0.1.0)
               bunx nx release --specifier release --skip-publish
->>>>>>> c8bd4307
             fi
           fi
 
@@ -141,18 +109,6 @@
             git add CHANGELOG.md
           fi
 
-<<<<<<< HEAD
-          # Get the final version from package.json after release
-          FINAL_VERSION=$(node -p "require('./package.json').version")
-          echo "Final version: $FINAL_VERSION"
-          echo "version=$FINAL_VERSION" >> $GITHUB_OUTPUT
-
-          # Create commit and tag if there are changes (backup in case Nx didn't)
-          if [ -n "$(git status --porcelain)" ]; then
-            echo "Creating release commit and tag..."
-            git commit -m "chore(release): v${FINAL_VERSION} [skip ci]" || true
-            git tag -a "v${FINAL_VERSION}" -m "v${FINAL_VERSION}" || true
-=======
           # Get the version from package.json after release
           VERSION=$(node --input-type=module -e "import {readFileSync} from 'node:fs'; console.log(JSON.parse(readFileSync('package.json','utf8')).version)")
           echo "version=$VERSION" >> $GITHUB_OUTPUT
@@ -166,7 +122,6 @@
               git commit -m "chore(release): v${VERSION} [skip ci]"
               git tag -a "v${VERSION}" -m "v${VERSION}"
             fi
->>>>>>> c8bd4307
           fi
 
       - name: Push changes
